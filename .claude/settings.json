--- conflicted
+++ resolved
@@ -2,19 +2,11 @@
   "hooks": {
     "Notification": [
       {
-<<<<<<< HEAD
-        "matcher": ".*",
-        "hooks": [
-          {
-            "type": "command",
-            "command": "uv run .claude/hooks/herald.py --hook Notification --enable-audio"
-=======
         "matcher": "*",
         "hooks": [
           {
             "type": "command",
             "command": "$CLAUDE_PROJECT_DIR/.claude/hooks/herald.py --hook Notification"
->>>>>>> c40203bd
           }
         ]
       }
@@ -25,51 +17,40 @@
         "hooks": [
           {
             "type": "command",
-<<<<<<< HEAD
-            "command": "uv run .claude/hooks/herald.py --hook Stop --enable-audio"
-=======
             "command": "$CLAUDE_PROJECT_DIR/.claude/hooks/herald.py --hook Stop"
->>>>>>> c40203bd
           }
         ]
       }
     ],
     "SubagentStop": [
       {
-<<<<<<< HEAD
-        "matcher": ".*",
+        "matcher": "*",
         "hooks": [
           {
             "type": "command",
-            "command": "uv run .claude/hooks/herald.py --hook SubagentStop --enable-audio"
+            "command": "$CLAUDE_PROJECT_DIR/.claude/hooks/herald.py --hook SubagentStop"
           }
         ]
       }
     ],
     "PreToolUse": [
       {
-        "matcher": ".*",
+        "matcher": "*",
         "hooks": [
           {
             "type": "command",
-            "command": "uv run .claude/hooks/herald.py --hook PreToolUse"
+            "command": "$CLAUDE_PROJECT_DIR/.claude/hooks/herald.py --hook PreToolUse"
           }
         ]
       }
     ],
     "PostToolUse": [
       {
-        "matcher": ".*",
-        "hooks": [
-          {
-            "type": "command",
-            "command": "uv run .claude/hooks/herald.py --hook PostToolUse"
-=======
         "matcher": "*",
         "hooks": [
           {
             "type": "command",
-            "command": "$CLAUDE_PROJECT_DIR/.claude/hooks/herald.py --hook SubagentStop"
+            "command": "$CLAUDE_PROJECT_DIR/.claude/hooks/herald.py --hook PostToolUse"
           }
         ]
       }
@@ -92,48 +73,17 @@
           {
             "type": "command",
             "command": "$CLAUDE_PROJECT_DIR/.claude/hooks/herald.py --hook SessionEnd"
->>>>>>> c40203bd
           }
         ]
       }
     ],
     "UserPromptSubmit": [
       {
-<<<<<<< HEAD
-        "matcher": ".*",
-        "hooks": [
-          {
-            "type": "command",
-            "command": "uv run .claude/hooks/herald.py --hook UserPromptSubmit"
-          }
-        ]
-      }
-    ],
-    "SessionStart": [
-      {
-        "matcher": ".*",
-        "hooks": [
-          {
-            "type": "command",
-            "command": "uv run .claude/hooks/herald.py --hook SessionStart"
-          }
-        ]
-      }
-    ],
-    "SessionEnd": [
-      {
-        "matcher": ".*",
-        "hooks": [
-          {
-            "type": "command",
-            "command": "uv run .claude/hooks/herald.py --hook SessionEnd"
-=======
         "matcher": "*",
         "hooks": [
           {
             "type": "command",
             "command": "$CLAUDE_PROJECT_DIR/.claude/hooks/herald.py --hook UserPromptSubmit"
->>>>>>> c40203bd
           }
         ]
       }
